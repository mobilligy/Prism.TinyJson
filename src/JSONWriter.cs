--- conflicted
+++ resolved
@@ -119,11 +119,7 @@
                 FieldInfo[] fieldInfos = type.GetFields(BindingFlags.Instance | BindingFlags.Public | BindingFlags.FlattenHierarchy);
                 for (int i = 0; i < fieldInfos.Length; i++)
                 {
-<<<<<<< HEAD
-                    if (fieldInfos[i].IsDefined(typeof(IgnoreDataMemberAttribute), false))
-=======
                     if (fieldInfos[i].IsDefined(typeof(IgnoreDataMemberAttribute), true))
->>>>>>> 17df8419
                         continue;
 
                     object value = fieldInfos[i].GetValue(item);
@@ -142,11 +138,7 @@
                 PropertyInfo[] propertyInfo = type.GetProperties(BindingFlags.Instance | BindingFlags.Public | BindingFlags.FlattenHierarchy);
                 for (int i = 0; i<propertyInfo.Length; i++)
                 {
-<<<<<<< HEAD
-                    if (!propertyInfo[i].CanRead || fieldInfos[i].IsDefined(typeof(IgnoreDataMemberAttribute), false))
-=======
                     if (!propertyInfo[i].CanRead || propertyInfo[i].IsDefined(typeof(IgnoreDataMemberAttribute), true))
->>>>>>> 17df8419
                         continue;
 
                     object value = propertyInfo[i].GetValue(item, null);
@@ -169,22 +161,13 @@
 
         static string GetMemberName(MemberInfo member)
         {
-<<<<<<< HEAD
-            if (member.IsDefined(typeof(DataMemberAttribute), false))
+            if (member.IsDefined(typeof(DataMemberAttribute), true))
             {
-                DataMemberAttribute dataMemberAttribute = member.GetCustomAttribute<DataMemberAttribute>();
-                if (dataMemberAttribute.IsNameSetExplicitly)
+                DataMemberAttribute dataMemberAttribute = member.GetCustomAttribute<DataMemberAttribute>(true);
+                if (!string.IsNullOrEmpty(dataMemberAttribute.Name))
                     return dataMemberAttribute.Name;
             }
 
-=======
-            object[] attribs = member.GetCustomAttributes(typeof(DataMemberAttribute), true);
-            for (int i = 0; i<attribs.Length; ++i) 
-            {
-                if (attribs[i] is DataMemberAttribute && !string.IsNullOrEmpty(((DataMemberAttribute)attribs[0]).Name)) 
-                    return ((DataMemberAttribute)attribs[0]).Name;
-            }
->>>>>>> 17df8419
             return member.Name;
         }
     }
