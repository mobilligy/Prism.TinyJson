﻿using System;
using System.Collections;
using System.Collections.Generic;
using System.Reflection;
using System.Runtime.Serialization;
using System.Text;

namespace TinyJson
{
    // Really simple JSON parser in ~300 lines
    // - Attempts to parse JSON files with minimal GC allocation
    // - Nice and simple "[1,2,3]".FromJson<List<int>>() API
    // - Classes and structs can be parsed too!
    //      class Foo { public int Value; }
    //      "{\"Value\":10}".FromJson<Foo>()
    // - Can parse JSON without type information into Dictionary<string,object> and List<object> e.g.
    //      "[1,2,3]".FromJson<object>().GetType() == typeof(List<object>)
    //      "{\"Value\":10}".FromJson<object>().GetType() == typeof(Dictionary<string,object>)
    // - No JIT Emit support to support AOT compilation on iOS
    // - Attempts are made to NOT throw an exception if the JSON is corrupted or invalid: returns null instead.
    // - Only public fields and property setters on classes/structs will be written to
    //
    // Limitations:
    // - No JIT Emit support to parse structures quickly
    // - Limited to parsing <2GB JSON files (due to int.MaxValue)
    // - Parsing of abstract classes or interfaces is NOT supported and will throw an exception.
    public static class JSONParser
    {
        [ThreadStatic] static Stack<List<string>> splitArrayPool;
        [ThreadStatic] static StringBuilder stringBuilder;
        [ThreadStatic] static Dictionary<Type, Dictionary<string, FieldInfo>> fieldInfoCache;
        [ThreadStatic] static Dictionary<Type, Dictionary<string, PropertyInfo>> propertyInfoCache;

        public static T FromJson<T>(this string json)
        {
            // Initialize, if needed, the ThreadStatic variables
            if (propertyInfoCache == null) propertyInfoCache = new Dictionary<Type, Dictionary<string, PropertyInfo>>();
            if (fieldInfoCache == null) fieldInfoCache = new Dictionary<Type, Dictionary<string, FieldInfo>>();
            if (stringBuilder == null) stringBuilder = new StringBuilder();
            if (splitArrayPool == null) splitArrayPool = new Stack<List<string>>();

            //Remove all whitespace not within strings to make parsing simpler
            stringBuilder.Length = 0;
            for (int i = 0; i < json.Length; i++)
            {
                char c = json[i];
                if (c == '"')
                {
                    i = AppendUntilStringEnd(true, i, json);
                    continue;
                }
                if (char.IsWhiteSpace(c))
                    continue;

                stringBuilder.Append(c);
            }

            //Parse the thing!
            return (T)ParseValue(typeof(T), stringBuilder.ToString());
        }

        static int AppendUntilStringEnd(bool appendEscapeCharacter, int startIdx, string json)
        {
            stringBuilder.Append(json[startIdx]);
            for (int i = startIdx+1; i<json.Length; i++)
            {
                if (json[i] == '\\')
                {
                    if (appendEscapeCharacter)
                        stringBuilder.Append(json[i]);
                    stringBuilder.Append(json[i + 1]);
                    i++;//Skip next character as it is escaped
                }
                else if (json[i] == '"')
                {
                    stringBuilder.Append(json[i]);
                    return i;
                }
                else
                    stringBuilder.Append(json[i]);
            }
            return json.Length - 1;
        }

        //Splits { <value>:<value>, <value>:<value> } and [ <value>, <value> ] into a list of <value> strings
        static List<string> Split(string json)
        {
            List<string> splitArray = splitArrayPool.Count > 0 ? splitArrayPool.Pop() : new List<string>();
            splitArray.Clear();
            if(json.Length == 2)
                return splitArray;
            int parseDepth = 0;
            stringBuilder.Length = 0;
            for (int i = 1; i<json.Length-1; i++)
            {
                switch (json[i])
                {
                    case '[':
                    case '{':
                        parseDepth++;
                        break;
                    case ']':
                    case '}':
                        parseDepth--;
                        break;
                    case '"':
                        i = AppendUntilStringEnd(true, i, json);
                        continue;
                    case ',':
                    case ':':
                        if (parseDepth == 0)
                        {
                            splitArray.Add(stringBuilder.ToString());
                            stringBuilder.Length = 0;
                            continue;
                        }
                        break;
                }

                stringBuilder.Append(json[i]);
            }

            splitArray.Add(stringBuilder.ToString());

            return splitArray;
        }

        internal static object ParseValue(Type type, string json)
        {
            if (type == typeof(string))
            {
                if (json.Length <= 2)
                    return string.Empty;
                StringBuilder parseStringBuilder = new StringBuilder(json.Length);
                for (int i = 1; i<json.Length-1; ++i)
                {
                    if (json[i] == '\\' && i + 1 < json.Length - 1)
                    {
                        int j = "\"\\nrtbf/".IndexOf(json[i + 1]);
                        if (j >= 0)
                        {
                            parseStringBuilder.Append("\"\\\n\r\t\b\f/"[j]);
                            ++i;
                            continue;
                        }
                        if (json[i + 1] == 'u' && i + 5 < json.Length - 1)
                        {
                            UInt32 c = 0;
                            if (UInt32.TryParse(json.Substring(i + 2, 4), System.Globalization.NumberStyles.AllowHexSpecifier, null, out c))
                            {
                                parseStringBuilder.Append((char)c);
                                i += 5;
                                continue;
                            }
                        }
                    }
                    parseStringBuilder.Append(json[i]);
                }
                return parseStringBuilder.ToString();
            }
            if (type.IsPrimitive)
            {
                var result = Convert.ChangeType(json, type, System.Globalization.CultureInfo.InvariantCulture);
                return result;
            }
            if (type == typeof(decimal))
            {
                decimal result;
                decimal.TryParse(json, System.Globalization.NumberStyles.Float, System.Globalization.CultureInfo.InvariantCulture, out result);
                return result;
            }
            if (json == "null")
            {
                return null;
            }
            if (type.IsEnum)
            {
                if (json[0] == '"')
                    json = json.Substring(1, json.Length - 2);
                try
                {
                    return Enum.Parse(type, json, false);
                }
                catch
                {
                    return 0;
                }
            }
            if (type.IsArray)
            {
                Type arrayType = type.GetElementType();
                if (json[0] != '[' || json[json.Length - 1] != ']')
                    return null;

                List<string> elems = Split(json);
                Array newArray = Array.CreateInstance(arrayType, elems.Count);
                for (int i = 0; i < elems.Count; i++)
                    newArray.SetValue(ParseValue(arrayType, elems[i]), i);
                splitArrayPool.Push(elems);
                return newArray;
            }
            if (type.IsGenericType && type.GetGenericTypeDefinition() == typeof(List<>))
            {
                Type listType = type.GetGenericArguments()[0];
                if (json[0] != '[' || json[json.Length - 1] != ']')
                    return null;

                List<string> elems = Split(json);
                var list = (IList)type.GetConstructor(new Type[] { typeof(int) }).Invoke(new object[] { elems.Count });
                for (int i = 0; i < elems.Count; i++)
                    list.Add(ParseValue(listType, elems[i]));
                splitArrayPool.Push(elems);
                return list;
            }
            if (type.IsGenericType && type.GetGenericTypeDefinition() == typeof(Dictionary<,>))
            {
                Type keyType, valueType;
                {
                    Type[] args = type.GetGenericArguments();
                    keyType = args[0];
                    valueType = args[1];
                }

                //Refuse to parse dictionary keys that aren't of type string
                if (keyType != typeof(string))
                    return null;
                //Must be a valid dictionary element
                if (json[0] != '{' || json[json.Length - 1] != '}')
                    return null;
                //The list is split into key/value pairs only, this means the split must be divisible by 2 to be valid JSON
                List<string> elems = Split(json);
                if (elems.Count % 2 != 0)
                    return null;

                var dictionary = (IDictionary)type.GetConstructor(new Type[] { typeof(int) }).Invoke(new object[] { elems.Count / 2 });
                for (int i = 0; i < elems.Count; i += 2)
                {
                    if (elems[i].Length <= 2)
                        continue;
                    string keyValue = elems[i].Substring(1, elems[i].Length - 2);
                    object val = ParseValue(valueType, elems[i + 1]);
                    dictionary.Add(keyValue, val);
                }
                return dictionary;
            }
            if (type == typeof(object))
            {
                return ParseAnonymousValue(json);
            }
            if (json[0] == '{' && json[json.Length - 1] == '}')
            {
                return ParseObject(type, json);
            }

            return null;
        }

        static object ParseAnonymousValue(string json)
        {
            if (json.Length == 0)
                return null;
            if (json[0] == '{' && json[json.Length - 1] == '}')
            {
                List<string> elems = Split(json);
                if (elems.Count % 2 != 0)
                    return null;
                var dict = new Dictionary<string, object>(elems.Count / 2);
                for (int i = 0; i < elems.Count; i += 2)
                    dict.Add(elems[i].Substring(1, elems[i].Length - 2), ParseAnonymousValue(elems[i + 1]));
                return dict;
            }
            if (json[0] == '[' && json[json.Length - 1] == ']')
            {
                List<string> items = Split(json);
                var finalList = new List<object>(items.Count);
                for (int i = 0; i < items.Count; i++)
                    finalList.Add(ParseAnonymousValue(items[i]));
                return finalList;
            }
            if (json[0] == '"' && json[json.Length - 1] == '"')
            {
                string str = json.Substring(1, json.Length - 2);
                return str.Replace("\\", string.Empty);
            }
            if (char.IsDigit(json[0]) || json[0] == '-')
            {
                if (json.Contains("."))
                {
                    double result;
                    double.TryParse(json, System.Globalization.NumberStyles.Float, System.Globalization.CultureInfo.InvariantCulture, out result);
                    return result;
                }
                else
                {
                    int result;
                    int.TryParse(json, out result);
                    return result;
                }
            }
            if (json == "true")
                return true;
            if (json == "false")
                return false;
            // handles json == "null" as well as invalid JSON
            return null;
        }

        static Dictionary<string, T> CreateMemberNameDictionary<T>(T[] members) where T : MemberInfo
        {
            Dictionary<string, T> nameToMember = new Dictionary<string, T>(StringComparer.OrdinalIgnoreCase);
            for (int i = 0; i < members.Length; i++)
            {
<<<<<<< HEAD
                T member = members[i];
                if (member.IsDefined(typeof(IgnoreDataMemberAttribute), false))
                    continue;

                string name = member.Name;
                if (member.IsDefined(typeof(IgnoreDataMemberAttribute), false))
                {
                    DataMemberAttribute dataMemberAttribute = member.GetCustomAttribute<DataMemberAttribute>();
                    if (dataMemberAttribute.IsNameSetExplicitly)
                        name = dataMemberAttribute.Name;
                }

                nameToMember.Add(name, member);
=======
                object[] attribs = members[i].GetCustomAttributes(true);
                string name = members[i].Name;
                for (int j = 0; j<attribs.Length; j++) 
                {
                    if (attribs[j] is IgnoreDataMemberAttribute) 
                    {
                        name = null; break;
                    }
                    else if (attribs[j] is DataMemberAttribute && !string.IsNullOrEmpty(((DataMemberAttribute)attribs[j]).Name))
                    {
                        name = ((DataMemberAttribute)attribs[j]).Name;
                    }
                }
                if (name != null)
                    nameToMember.Add(name, members[i]);
>>>>>>> 17df8419
            }
            return nameToMember;
        }

        static object ParseObject(Type type, string json)
        {
            object instance = FormatterServices.GetUninitializedObject(type);

            //The list is split into key/value pairs only, this means the split must be divisible by 2 to be valid JSON
            List<string> elems = Split(json);
            if (elems.Count % 2 != 0)
                return instance;

            Dictionary<string, FieldInfo> nameToField;
            Dictionary<string, PropertyInfo> nameToProperty;
            if (!fieldInfoCache.TryGetValue(type, out nameToField))
            {
                nameToField = CreateMemberNameDictionary(type.GetFields(BindingFlags.Instance | BindingFlags.Public | BindingFlags.FlattenHierarchy));
                fieldInfoCache.Add(type, nameToField);
            }
            if (!propertyInfoCache.TryGetValue(type, out nameToProperty))
            {
                nameToProperty = CreateMemberNameDictionary(type.GetProperties(BindingFlags.Instance | BindingFlags.Public | BindingFlags.FlattenHierarchy));
                propertyInfoCache.Add(type, nameToProperty);
            }

            for (int i = 0; i < elems.Count; i += 2)
            {
                if (elems[i].Length <= 2)
                    continue;
                string key = elems[i].Substring(1, elems[i].Length - 2);
                string value = elems[i + 1];

                FieldInfo fieldInfo;
                PropertyInfo propertyInfo;
                if (nameToField.TryGetValue(key, out fieldInfo))
                    fieldInfo.SetValue(instance, ParseValue(fieldInfo.FieldType, value));
                else if (nameToProperty.TryGetValue(key, out propertyInfo))
                    propertyInfo.SetValue(instance, ParseValue(propertyInfo.PropertyType, value), null);
            }

            return instance;
        }
    }
}<|MERGE_RESOLUTION|>--- conflicted
+++ resolved
@@ -310,38 +310,21 @@
             Dictionary<string, T> nameToMember = new Dictionary<string, T>(StringComparer.OrdinalIgnoreCase);
             for (int i = 0; i < members.Length; i++)
             {
-<<<<<<< HEAD
                 T member = members[i];
-                if (member.IsDefined(typeof(IgnoreDataMemberAttribute), false))
+                if (member.IsDefined(typeof(IgnoreDataMemberAttribute), true))
                     continue;
 
                 string name = member.Name;
-                if (member.IsDefined(typeof(IgnoreDataMemberAttribute), false))
-                {
-                    DataMemberAttribute dataMemberAttribute = member.GetCustomAttribute<DataMemberAttribute>();
-                    if (dataMemberAttribute.IsNameSetExplicitly)
+                if (member.IsDefined(typeof(DataMemberAttribute), true))
+                {
+                    DataMemberAttribute dataMemberAttribute = member.GetCustomAttribute<DataMemberAttribute>(true);
+                    if (!string.IsNullOrEmpty(dataMemberAttribute.Name))
                         name = dataMemberAttribute.Name;
                 }
 
                 nameToMember.Add(name, member);
-=======
-                object[] attribs = members[i].GetCustomAttributes(true);
-                string name = members[i].Name;
-                for (int j = 0; j<attribs.Length; j++) 
-                {
-                    if (attribs[j] is IgnoreDataMemberAttribute) 
-                    {
-                        name = null; break;
-                    }
-                    else if (attribs[j] is DataMemberAttribute && !string.IsNullOrEmpty(((DataMemberAttribute)attribs[j]).Name))
-                    {
-                        name = ((DataMemberAttribute)attribs[j]).Name;
-                    }
-                }
-                if (name != null)
-                    nameToMember.Add(name, members[i]);
->>>>>>> 17df8419
-            }
+            }
+
             return nameToMember;
         }
 
